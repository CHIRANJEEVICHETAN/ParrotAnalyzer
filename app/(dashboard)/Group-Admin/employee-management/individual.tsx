--- conflicted
+++ resolved
@@ -230,11 +230,7 @@
               ) : (
                 <TextInput
                   value={typeof formData[field.key as keyof EmployeeFormData] === 'string' 
-<<<<<<< HEAD
-                    ? (formData[field.key as keyof EmployeeFormData] as string) 
-=======
                     ? formData[field.key as keyof EmployeeFormData] as string
->>>>>>> 2acb8579
                     : ''}
                   onChangeText={(text) => {
                     setFormData(prev => ({ ...prev, [field.key]: text }));
